"""Trains and evaluates a joint-structured model for inflection generation, using the sigmorphon 2016 shared task data
files and evaluation script.

Usage:
  hard_attention.py [--dynet-mem MEM][--input=INPUT] [--hidden=HIDDEN]
  [--feat-input=FEAT] [--epochs=EPOCHS] [--layers=LAYERS] [--optimization=OPTIMIZATION] [--reg=REGULARIZATION]
  [--learning=LEARNING] [--plot] [--eval] [--init-epochs=INIT_EPOCHS] [--ensemble=ENSEMBLE] TRAIN_PATH DEV_PATH TEST_PATH RESULTS_PATH
  SIGMORPHON_PATH...

Arguments:
  TRAIN_PATH    destination path
  DEV_PATH      development set path
  TEST_PATH     test path
  RESULTS_PATH  results file to be written
  SIGMORPHON_PATH   sigmorphon root containing data, src dirs

Options:
  -h --help                     show this help message and exit
  --dynet-mem MEM                 allocates MEM bytes for (py)cnn
  --input=INPUT                 input vector dimensions
  --hidden=HIDDEN               hidden layer dimensions
  --feat-input=FEAT             feature input vector dimension
  --epochs=EPOCHS               amount of training epochs
  --layers=LAYERS               amount of layers in lstm network
  --optimization=OPTIMIZATION   chosen optimization method ADAM/SGD/ADAGRAD/MOMENTUM/ADADELTA
  --reg=REGULARIZATION          regularization parameter for optimization
  --learning=LEARNING           learning rate parameter for optimization
  --plot                        draw a learning curve plot while training each model
  --eval                        run evaluation without training
  --init-epochs=INIT_EPOCHS     number of initialization epochs (i.e. epochs in which the original objective is being minimized)
  --ensemble=ENSEMBLE           ensemble model paths, separated by comma
"""

import traceback
import numpy as np
import random
import prepare_sigmorphon_data
import progressbar
import datetime
import time
import common
from matplotlib import pyplot as plt
from docopt import docopt
import dynet as pc
from collections import defaultdict
import sys

# default values
INPUT_DIM = 200
FEAT_INPUT_DIM = 20
HIDDEN_DIM = 200
EPOCHS = 1
LAYERS = 2
MAX_PREDICTION_LEN = 50
OPTIMIZATION = 'ADAM'
EARLY_STOPPING = True
MAX_PATIENCE = 100
REGULARIZATION = 0.0
LEARNING_RATE = 0.0001  # 0.1
PARALLELIZE = True

NULL = '%'
UNK = '#'
EPSILON = '*'
BEGIN_WORD = '<'
END_WORD = '>'
UNK_FEAT = '@'
STEP = '^'
ALIGN_SYMBOL = '~'


def load_preprocessed(path):
    from io import open as uopen
    with uopen(path+'.word', encoding='utf-8') as w_fh, \
            uopen(path+'.lemma', encoding='utf-8') as l_fh, \
            uopen(path+'.align', encoding='utf-8') as a_fh, \
            uopen(path+'.answer', encoding='utf-8') as ans_fh, \
            uopen(path+'.goods', encoding='utf-8') as g_fh:
        lemmas = [x.strip() for x in l_fh]
        answers = [x.strip() for x in ans_fh]
        words_lines = [x.strip() for x in w_fh]
        alignment_lines = [x.strip() for x in a_fh]
        goods = [int(x.strip()) for x in g_fh]
        assert len(lemmas) == len(alignment_lines) and len(lemmas) == len(words_lines) and len(lemmas) == len(goods)
        words = []
        alignments = []
        feats = []
        for l, w_line, a_line in zip(lemmas, words_lines, alignment_lines):
            words.append(w_line.split(u' '))
            from itertools import izip
            a_iter = iter(a_line.split(u' '))
            alignment = []
            for in_s, out_s in izip(a_iter, a_iter):
                alignment.append((in_s, out_s))
            alignments.append(alignment)
            feats.append({'pos': 'V'}) # dummy
        return words, lemmas, alignments, feats, goods, answers


def main(train_path, dev_path, test_path, results_file_path, sigmorphon_root_dir, input_dim, hidden_dim, feat_input_dim,
         epochs, layers, optimization, regularization, learning_rate, plot, eval_only, ensemble, init_epochs):
    hyper_params = {'INPUT_DIM': input_dim, 'HIDDEN_DIM': hidden_dim, 'FEAT_INPUT_DIM': feat_input_dim,
                    'EPOCHS': epochs, 'LAYERS': layers, 'MAX_PREDICTION_LEN': MAX_PREDICTION_LEN,
                    'OPTIMIZATION': optimization, 'PATIENCE': MAX_PATIENCE, 'REGULARIZATION': regularization,
                    'LEARNING_RATE': learning_rate, 'INIT_EPOCHS': init_epochs}

    print 'train path = ' + str(train_path)
    print 'dev path =' + str(dev_path)
    print 'test path =' + str(test_path)
    for param in hyper_params:
        print param + '=' + str(hyper_params[param])

    # load train and test data
    (train_words, train_lemmas, train_aligned_pairs, train_feat_dicts, train_goods, train_answers) = \
        load_preprocessed(train_path)
    (dev_words, dev_lemmas, dev_aligned_pairs, dev_feat_dicts, dev_goods, dev_answers) = \
        load_preprocessed(dev_path)
    (test_words, test_lemmas, test_aligned_pairs, test_feat_dicts, test_goods, test_answers) = \
        load_preprocessed(test_path)
    alphabet, feature_types = prepare_sigmorphon_data.get_alphabet(train_words, train_lemmas, train_feat_dicts)

    # used for character dropout
    alphabet.append(NULL)
    alphabet.append(UNK)

    # used during decoding
    alphabet.append(EPSILON)
    alphabet.append(BEGIN_WORD)
    alphabet.append(END_WORD)

    # add indices to alphabet - used to indicate when copying from lemma to word
    for marker in [str(i) for i in xrange(3 * MAX_PREDICTION_LEN)]:
        alphabet.append(marker)

    # indicates the FST to step forward in the input
    alphabet.append(STEP)

    # char 2 int
    alphabet_index = dict(zip(alphabet, range(0, len(alphabet))))
    inverse_alphabet_index = {index: char for char, index in alphabet_index.items()}

    # feat 2 int
    feature_alphabet = common.get_feature_alphabet(train_feat_dicts)
    feature_alphabet.append(UNK_FEAT)
    feat_index = dict(zip(feature_alphabet, range(0, len(feature_alphabet))))

    if not eval_only:

        last_epochs = []
        trained_model, last_epoch = train_model_wrapper(input_dim, hidden_dim, layers, train_lemmas, train_feat_dicts,
                                                        train_words, dev_lemmas, dev_feat_dicts, dev_words,
                                                        alphabet, alphabet_index, inverse_alphabet_index, epochs,
                                                        optimization, results_file_path, train_aligned_pairs,
                                                        dev_aligned_pairs,
                                                        feat_index, feature_types, feat_input_dim, feature_alphabet,
                                                        plot, train_goods, dev_goods, train_answers, dev_answers,
                                                        init_epochs
                                                        )

        # print when did each model stop
        print 'stopped on epoch {}'.format(last_epoch)

        with open(results_file_path + '.epochs', 'w') as f:
            f.writelines(last_epochs)

        print 'finished training all models'
    else:
        print 'skipped training by request. evaluating best models:'

    # eval on dev
    print '=========DEV EVALUATION:========='
    evaluate_ndst(alphabet, alphabet_index, ensemble, feat_index, feat_input_dim, feature_alphabet, feature_types,
                  hidden_dim, hyper_params, input_dim, inverse_alphabet_index, layers, results_file_path,
                  sigmorphon_root_dir, dev_feat_dicts, dev_lemmas, dev_path,
                  dev_words, train_path)

    # eval on test
    print '=========TEST EVALUATION:========='
    evaluate_ndst(alphabet, alphabet_index, ensemble, feat_index, feat_input_dim, feature_alphabet, feature_types,
                  hidden_dim, hyper_params, input_dim, inverse_alphabet_index, layers, results_file_path,
                  sigmorphon_root_dir, test_feat_dicts, test_lemmas, test_path,
                  test_words, train_path)

    return


def train_model_wrapper(input_dim, hidden_dim, layers, train_lemmas, train_feat_dicts,
                        train_words, dev_lemmas, dev_feat_dicts, dev_words,
                        alphabet, alphabet_index, inverse_alphabet_index, epochs,
                        optimization, results_file_path, train_aligned_pairs, dev_aligned_pairs, feat_index,
                        feature_types, feat_input_dim, feature_alphabet, plot, train_goods, dev_goods, train_answers,
                        dev_answers, init_epochs):
    # build model
    initial_model, char_lookup, feat_lookup, R, bias, encoder_frnn, encoder_rrnn, decoder_rnn = \
        build_model(alphabet, input_dim, hidden_dim, layers, feature_types, feat_input_dim,
                    feature_alphabet)

    # train model
    trained_model, last_epoch = train_model(initial_model, char_lookup, feat_lookup, R, bias, encoder_frnn,
                                            encoder_rrnn, decoder_rnn,
                                            train_lemmas,
                                            train_feat_dicts, train_words, dev_lemmas,
                                            dev_feat_dicts, dev_words, alphabet_index,
                                            inverse_alphabet_index,
                                            epochs, optimization, results_file_path,
                                            train_aligned_pairs, dev_aligned_pairs, feat_index, feature_types,
                                            plot, train_goods, dev_goods, train_answers, dev_answers, init_epochs)

    # evaluate last model on dev
    predicted_sequences = rerank_sequences(trained_model, char_lookup, feat_lookup, R, bias, encoder_frnn, encoder_rrnn,
                                           decoder_rnn, alphabet_index,
                                           inverse_alphabet_index, dev_lemmas, dev_words, dev_feat_dicts,
                                           dev_aligned_pairs,
                                           feat_index,
                                           feature_types)
    if len(predicted_sequences) > 0:
        evaluate_model(predicted_sequences, dev_lemmas, dev_feat_dicts, dev_words, feature_types, print_results=False)
    else:
        print 'no examples in dev set to evaluate'

    return trained_model, last_epoch


def build_model(alphabet, input_dim, hidden_dim, layers, feature_types, feat_input_dim, feature_alphabet):
    print 'creating model...'

    model = pc.Model()

    # character embeddings
    char_lookup = model.add_lookup_parameters((len(alphabet), input_dim))

    # feature embeddings
    feat_lookup = model.add_lookup_parameters((len(feature_alphabet), feat_input_dim))

    # used in softmax output
    R = model.add_parameters((len(alphabet), hidden_dim))
    bias = model.add_parameters(len(alphabet))

    # rnn's
    encoder_frnn = pc.LSTMBuilder(layers, input_dim, hidden_dim, model)
    encoder_rrnn = pc.LSTMBuilder(layers, input_dim, hidden_dim, model)

    # 2 * HIDDEN_DIM + input_dim, as it gets BLSTM[i], previous output
    concatenated_input_dim = 2 * hidden_dim + input_dim + len(feature_types) * feat_input_dim
    decoder_rnn = pc.LSTMBuilder(layers, concatenated_input_dim, hidden_dim, model)
    print 'decoder lstm dimensions are {} x {}'.format(concatenated_input_dim, hidden_dim)
    print 'finished creating model'

    return model, char_lookup, feat_lookup, R, bias, encoder_frnn, encoder_rrnn, decoder_rnn


def load_best_model(alphabet, results_file_path, input_dim, hidden_dim, layers, feature_alphabet,
                    feat_input_dim, feature_types):
    tmp_model_path = results_file_path + '_bestmodel.txt'
    model, char_lookup, feat_lookup, R, bias, encoder_frnn, encoder_rrnn, decoder_rnn = build_model(alphabet, input_dim, hidden_dim,
                                                                 layers, feature_types,
                                                                 feat_input_dim,
                                                                 feature_alphabet)
    print 'trying to load model from: {}'.format(tmp_model_path)
    model.load(tmp_model_path)
    return model, char_lookup, feat_lookup, R, bias, encoder_frnn, encoder_rrnn, decoder_rnn


def log_to_file(file_name, e, avg_loss, train_accuracy, dev_accuracy):
    # if first write, add headers
    if e == 0:
        log_to_file(file_name, 'epoch', 'avg_loss', 'train_accuracy', 'dev_accuracy')

    with open(file_name, "a") as logfile:
        logfile.write("{}\t{}\t{}\t{}\n".format(e, avg_loss, train_accuracy, dev_accuracy))


def train_model(model, char_lookup, feat_lookup, R, bias, encoder_frnn, encoder_rrnn, decoder_rnn, train_lemmas,
                train_feat_dicts, train_words, dev_lemmas, dev_feat_dicts, dev_words, alphabet_index,
                inverse_alphabet_index, epochs, optimization, results_file_path, train_aligned_pairs, dev_aligned_pairs,
                feat_index, feature_types, plot, train_goods, dev_goods, train_answers, dev_answers, init_epochs):
    print 'training...'

    np.random.seed(17)
    random.seed(17)

    if optimization == 'ADAM':
        trainer = pc.AdamTrainer(model, lam=REGULARIZATION, alpha=LEARNING_RATE, beta_1=0.9, beta_2=0.999, eps=1e-8)
    elif optimization == 'MOMENTUM':
        trainer = pc.MomentumSGDTrainer(model)
    elif optimization == 'SGD':
        trainer = pc.SimpleSGDTrainer(model)
    elif optimization == 'ADAGRAD':
        trainer = pc.AdagradTrainer(model)
    elif optimization == 'ADADELTA':
        trainer = pc.AdadeltaTrainer(model)
    else:
        trainer = pc.SimpleSGDTrainer(model)

    total_loss = 0
    best_avg_dev_loss = 999
    best_dev_accuracy = -1
    best_train_accuracy = -1
    patience = 0
    train_len = len(train_words)
    sanity_set_size = 10
    epochs_x = []
    train_loss_y = []
    dev_loss_y = []
    train_accuracy_y = []
    dev_accuracy_y = []
    e = -1

    # progress bar init
    widgets = [progressbar.Bar('>'), ' ', progressbar.ETA()]
    train_progress_bar = progressbar.ProgressBar(widgets=widgets, maxval=epochs).start()
    avg_loss = -1

    for e in xrange(epochs):

        # randomize the training set
        indices = range(train_len)
        random.shuffle(indices)
        train_set = zip(train_lemmas, train_feat_dicts, train_words, train_aligned_pairs, train_goods)
        train_set = [train_set[i] for i in indices]

        # compute loss for each example and update
        for i, example in enumerate(train_set):
            lemma, feats, words, alignments, goods = example
            if e < init_epochs:
                if goods <= 0:
                    continue
<<<<<<< HEAD
                alignments = alignments[:goods]
                words = words[:goods]
            log_likelihoods = []
=======
            losses = []
>>>>>>> 80f24c13
            pc.renew_cg()
            expr_R = pc.parameter(R)
            expr_bias = pc.parameter(bias)
            prev_bilstm = None
            prev_lemma = None
            for alignment, word in zip(alignments, words):
                loss, prev_bilstm, prev_lemma = one_word_loss(model, char_lookup, feat_lookup,
                                                              expr_R, expr_bias, encoder_frnn,
                                                              encoder_rrnn, decoder_rnn, lemma,
                                                              feats, word, alphabet_index,
                                                              alignment, feat_index,
                                                              feature_types,
                                                              previous_blstm=prev_bilstm,
                                                              previous_lemma_vecs=prev_lemma)
                log_likelihood = - loss
                log_likelihoods.append(log_likelihood)
            # losses = [pc.exp(x) for x in losses]
            if e < init_epochs:
<<<<<<< HEAD
                nll = - pc.logsumexp(log_likelihoods)
=======
                coeff = float(e) / init_epochs
                hope = losses[:goods]
                loss = - (pc.logsumexp(hope) - coeff * pc.logsumexp(losses))
>>>>>>> 80f24c13
            else:
                if goods > 0:
                    lls_hope = log_likelihoods[:goods]
                    nll = - (pc.logsumexp(lls_hope) - pc.logsumexp(log_likelihoods))
                else:
                    print 'no positive'
                    nll = pc.logsumexp(log_likelihoods)
            loss = nll
            loss_value = loss.value()
            print 'loss: {}'.format(loss_value)
            from numpy import isnan, isinf
            if isnan(loss_value) or isinf(loss_value):
                print 'losses: {}'.format([x.value() for x in losses])
                assert False
            # losses_concat = pc.concatenate(losses)
            # losses_concat = pc.exp(losses_concat - maximum)
            # z = pc.log(pc.sum_cols(losses_concat))
            # hope = losses_concat[0:goods]
            # loss = - (pc.log(pc.sum_cols(hope)) - z)
            total_loss += loss_value
            loss.backward()
            trainer.update()
            if i > 0:
                avg_loss = total_loss / float(i + e * train_len)
            else:
                avg_loss = total_loss

        if EARLY_STOPPING and not e <= init_epochs:

            # get train accuracy
            print 'evaluating on train...'
            train_predictions = rerank_sequences(model, char_lookup, feat_lookup, R, bias, encoder_frnn, encoder_rrnn,
                                                 decoder_rnn, alphabet_index,
                                                 inverse_alphabet_index, train_lemmas[:sanity_set_size],
                                                 train_words[:sanity_set_size],
                                                 train_feat_dicts[:sanity_set_size],
                                                 train_aligned_pairs[:sanity_set_size],
                                                 feat_index,
                                                 feature_types)

            train_accuracy = evaluate_model(train_predictions, train_lemmas[:sanity_set_size],
                                            train_feat_dicts[:sanity_set_size],
                                            train_answers[:sanity_set_size],
                                            feature_types, print_results=False)[1]

            if train_accuracy > best_train_accuracy:
                best_train_accuracy = train_accuracy

            dev_accuracy = 0
            avg_dev_loss = 0

            if len(dev_lemmas) > 0:

                # get dev accuracy
                dev_predictions = rerank_sequences(model, char_lookup, feat_lookup, R, bias, encoder_frnn, encoder_rrnn,
                                                   decoder_rnn, alphabet_index,
                                                   inverse_alphabet_index, dev_lemmas,
                                                   dev_words,
                                                   dev_feat_dicts,
                                                   dev_aligned_pairs,
                                                   feat_index,
                                                   feature_types)
                print 'evaluating on dev...'
                # get dev accuracy
                dev_accuracy = evaluate_model(dev_predictions, dev_lemmas, dev_feat_dicts, dev_answers,
                                              feature_types,
                                              print_results=True)[1]

                if dev_accuracy > best_dev_accuracy:
                    best_dev_accuracy = dev_accuracy

                    # save best model to disk
                    save_pycnn_model(model, results_file_path)
                    print 'saved new best model'
                    patience = 0
                else:
                    patience += 1

                # found "perfect" model
                if dev_accuracy == 1:
                    train_progress_bar.finish()
                    if plot:
                        plt.cla()
                    return model, e

                # get dev loss
                total_dev_loss = 0
                '''
                for i in xrange(len(dev_lemmas)):
                    total_dev_loss += one_word_loss(model, char_lookup, feat_lookup, R, bias, encoder_frnn,
                                                    encoder_rrnn, decoder_rnn, dev_lemmas[i],
                                                    dev_feat_dicts[i], dev_words[i], alphabet_index,
                                                    dev_aligned_pairs[i], feat_index, feature_types).value()
                avg_dev_loss = total_dev_loss / float(len(dev_lemmas))
                if avg_dev_loss < best_avg_dev_loss:
                    best_avg_dev_loss = avg_dev_loss
                '''
                print 'epoch: {0} train loss: {1:.4f} dev loss: {2:.4f} dev accuracy: {3:.4f} train accuracy = {4:.4f} \
 best dev accuracy {5:.4f} best train accuracy: {6:.4f} patience = {7}'.format(e, avg_loss, avg_dev_loss, dev_accuracy,
                                                                               train_accuracy, best_dev_accuracy,
                                                                               best_train_accuracy, patience)

                log_to_file(results_file_path + '_log.txt', e, avg_loss, train_accuracy, dev_accuracy)

                if patience == MAX_PATIENCE:
                    print 'out of patience after {0} epochs'.format(str(e))
                    # TODO: would like to return best model but pycnn has a bug with save and load. Maybe copy via code?
                    # return best_model[0]
                    train_progress_bar.finish()
                    if plot:
                        plt.cla()
                    return model, e
            else:

                # if no dev set is present, optimize on train set
                print 'no dev set for early stopping, running all epochs until perfectly fitting or patience was \
                reached on the train set'

                if train_accuracy > best_train_accuracy:
                    best_train_accuracy = train_accuracy

                    # save best model to disk
                    save_pycnn_model(model, results_file_path)
                    print 'saved new best model'
                    patience = 0
                else:
                    patience += 1

                print 'epoch: {0} train loss: {1:.4f} train accuracy = {2:.4f} best train accuracy: {3:.4f} \
                patience = {4}'.format(e, avg_loss, train_accuracy, best_train_accuracy, patience)

                # found "perfect" model on train set or patience has reached
                if train_accuracy == 1 or patience == MAX_PATIENCE:
                    train_progress_bar.finish()
                    if plot:
                        plt.cla()
                    return model, e

            # update lists for plotting
            train_accuracy_y.append(train_accuracy)
            epochs_x.append(e)
            train_loss_y.append(avg_loss)
            dev_loss_y.append(avg_dev_loss)
            dev_accuracy_y.append(dev_accuracy)

        # finished epoch
        train_progress_bar.update(e)
        if plot:
            with plt.style.context('fivethirtyeight'):
                p1, = plt.plot(epochs_x, dev_loss_y, label='dev loss')
                p2, = plt.plot(epochs_x, train_loss_y, label='train loss')
                p3, = plt.plot(epochs_x, dev_accuracy_y, label='dev acc.')
                p4, = plt.plot(epochs_x, train_accuracy_y, label='train acc.')
                plt.legend(loc='upper left', handles=[p1, p2, p3, p4])
            plt.savefig(results_file_path + '.png')
    train_progress_bar.finish()
    if plot:
        plt.cla()
    print 'finished training. average loss: ' + str(avg_loss)
    return model, e


def save_pycnn_model(model, results_file_path):
    tmp_model_path = results_file_path + '_bestmodel.txt'
    print 'saving to ' + tmp_model_path
    model.save(tmp_model_path)
    print 'saved to {0}'.format(tmp_model_path)


# noinspection PyPep8Naming,PyUnusedLocal,PyUnusedLocal,PyUnusedLocal,PyUnusedLocal,PyUnusedLocal,PyUnusedLocal
def one_word_loss(model, char_lookup, feat_lookup, R, bias, encoder_frnn, encoder_rrnn, decoder_rnn, lemma, feats, word,
                  alphabet_index, aligned_pair,
                  feat_index, feature_types, previous_blstm=None, previous_lemma_vecs=None):
    from numpy import isnan, isinf
    # pc.renew_cg()

    # read the parameters
    # char_lookup = model["char_lookup"]
    # feat_lookup = model["feat_lookup"]
    # R = pc.parameter(model["R"])
    # bias = pc.parameter(model["bias"])
    # R = pc.parameter(R)
    # bias = pc.parameter(bias)

    padded_lemma = BEGIN_WORD + lemma + END_WORD

    # convert features to matching embeddings, if UNK handle properly
    feat_vecs = encode_feats(feat_index, feat_lookup, feats, feature_types)

    feats_input = pc.concatenate(feat_vecs)

    if previous_blstm is None or True:
        # convert characters to matching embeddings
        lemma_char_vecs = encode_lemma(alphabet_index, char_lookup, padded_lemma)
        blstm_outputs = bilstm_transduce(encoder_frnn, encoder_rrnn, lemma_char_vecs)
    else:
        assert previous_lemma_vecs is not None
        lemma_char_vecs = previous_lemma_vecs
        blstm_outputs = previous_blstm

    # initialize the decoder rnn
    s_0 = decoder_rnn.initial_state()
    s = s_0

    # set prev_output_vec for first lstm step as BEGIN_WORD
    prev_output_vec = char_lookup[alphabet_index[BEGIN_WORD]]
    loss = []

    # i is input index, j is output index
    i = 0
    j = 0

    # go through alignments, progress j when new output is introduced, progress i when new char is seen on lemma (no ~)
    # TODO: try sutskever flip trick?
    # TODO: attention on the lemma chars/feats could help here?
    aligned_lemma, aligned_word = aligned_pair
    aligned_lemma += END_WORD
    aligned_word += END_WORD
    eps = 1e-10
    bias = bias

    # run through the alignments
    for index, (input_char, output_char) in enumerate(zip(aligned_lemma, aligned_word)):
        possible_outputs = []

        # feedback, feedback char, blstm[i], feats
        decoder_input = pc.concatenate([prev_output_vec,
                                        blstm_outputs[i],
                                        feats_input])

        d_check = decoder_input.npvalue()
        assert not any(isnan(d_check)), (d_check, feats_input.npvalue(), prev_output_vec.npvalue())
        assert not any(isinf(d_check)), (d_check, feats_input.npvalue(), prev_output_vec.npvalue())
        # if reached the end word symbol
        if output_char == END_WORD:
            s = s.add_input(decoder_input)
            decoder_rnn_output = s.output()
            probs = pc.log_softmax(R * decoder_rnn_output + bias)

            p_check = probs.npvalue()
            assert not any(isnan(p_check)), (p_check, decoder_rnn_output.npvalue())
            assert not any(isinf(p_check)), (p_check, decoder_rnn_output.npvalue())

            # compute local loss
            loss.append(-pc.pick(probs, alphabet_index[END_WORD]))
            continue

        # first step: if there is no prefix in the output (shouldn't delay on current input), step forward
        if padded_lemma[i] == BEGIN_WORD and aligned_lemma[index] != ALIGN_SYMBOL:
            # perform rnn step
            # feedback, i, j, blstm[i], feats
            s = s.add_input(decoder_input)
            decoder_rnn_output = s.output()
            probs = pc.log_softmax(R * decoder_rnn_output + bias)

            p_check = probs.npvalue()
            assert not any(isnan(p_check)), (p_check, decoder_rnn_output.npvalue())
            assert not any(isinf(p_check)), (p_check, decoder_rnn_output.npvalue())

            # compute local loss
            loss.append(-pc.pick(probs, alphabet_index[STEP]))

            # prepare for the next iteration - "feedback"
            prev_output_vec = char_lookup[alphabet_index[STEP]]
            prev_char_vec = char_lookup[alphabet_index[EPSILON]]
            i += 1

        # if there is new output
        if aligned_word[index] != ALIGN_SYMBOL:
            decoder_input = pc.concatenate([prev_output_vec,
                                            blstm_outputs[i],
                                            feats_input])

            # perform rnn step
            s = s.add_input(decoder_input)
            decoder_rnn_output = s.output()
            probs = pc.log_softmax(R * decoder_rnn_output + bias)

            p_check = probs.npvalue()
            assert not any(isnan(p_check)), (p_check, decoder_rnn_output.npvalue())
            assert not any(isinf(p_check)), (p_check, decoder_rnn_output.npvalue())

            if aligned_word[index] in alphabet_index:
                current_loss = -pc.pick(probs, alphabet_index[aligned_word[index]])

                # prepare for the next iteration - "feedback"
                prev_output_vec = char_lookup[alphabet_index[aligned_word[index]]]
            else:
                current_loss = -pc.pick(probs, alphabet_index[UNK])

                # prepare for the next iteration - "feedback"
                prev_output_vec = char_lookup[alphabet_index[UNK]]
            loss.append(current_loss)

            j += 1

        # now check if it's time to progress on input - input's not done, should not delay on the character
        if i < len(padded_lemma) - 1 and aligned_lemma[index + 1] != ALIGN_SYMBOL:
            # perform rnn step
            # feedback, i, j, blstm[i], feats
            decoder_input = pc.concatenate([prev_output_vec,
                                            blstm_outputs[i],
                                            feats_input])

            s = s.add_input(decoder_input)
            decoder_rnn_output = s.output()
            probs = pc.log_softmax(R * decoder_rnn_output + bias)

            p_check = probs.npvalue()
            assert not any(isnan(p_check)), (p_check, decoder_rnn_output.npvalue())
            assert not any(isinf(p_check)), (p_check, decoder_rnn_output.npvalue())

            # compute local loss
            loss.append(-pc.pick(probs, alphabet_index[STEP]))

            # prepare for the next iteration - "feedback"
            prev_output_vec = char_lookup[alphabet_index[STEP]]
            i += 1

    # loss = esum(loss)
    check_l = [l.value() for l in loss]
    if any(isnan(check_l)) or any(isinf(check_l)):
        print 'one_word_loss assertion failed!'
        print check_l
        print lemma
        print word
        print aligned_pair
        assert False
    loss = pc.esum(loss)
    # loss = pc.esum(loss) / len(loss)
    # loss = pc.average(loss)

    return loss, blstm_outputs, lemma_char_vecs


def encode_feats(feat_index, feat_lookup, feats, feature_types):
    feat_vecs = []
    for feat in sorted(feature_types):
        # TODO: is it OK to use same UNK for all feature types? and for unseen feats as well?
        # if this feature has a value, take it from the lookup. otherwise use UNK
        if feat in feats:
            feat_str = feat + ':' + feats[feat]
            try:
                feat_vecs.append(feat_lookup[feat_index[feat_str]])
            except KeyError:
                # handle UNK or dropout
                feat_vecs.append(feat_lookup[feat_index[UNK_FEAT]])
        else:
            feat_vecs.append(feat_lookup[feat_index[UNK_FEAT]])
    return feat_vecs


# noinspection PyPep8Naming
def predict_output_sequence(model, char_lookup, feat_lookup, R, bias, encoder_frnn, encoder_rrnn, decoder_rnn, lemma, feats, alphabet_index,
                            inverse_alphabet_index, feat_index, feature_types):
    pc.renew_cg()

    # read the parameters
    # char_lookup = model["char_lookup"]
    # feat_lookup = model["feat_lookup"]
    # R = pc.parameter(model["R"])
    # bias = pc.parameter(model["bias"])
    R = pc.parameter(R)
    bias = pc.parameter(bias)

    # convert characters to matching embeddings, if UNK handle properly
    padded_lemma = BEGIN_WORD + lemma + END_WORD
    lemma_char_vecs = encode_lemma(alphabet_index, char_lookup, padded_lemma)

    # convert features to matching embeddings, if UNK handle properly
    feat_vecs = encode_feats(feat_index, feat_lookup, feats, feature_types)

    feats_input = pc.concatenate(feat_vecs)

    blstm_outputs = bilstm_transduce(encoder_frnn, encoder_rrnn, lemma_char_vecs)

    # initialize the decoder rnn
    s_0 = decoder_rnn.initial_state()
    s = s_0

    # set prev_output_vec for first lstm step as BEGIN_WORD
    prev_output_vec = char_lookup[alphabet_index[BEGIN_WORD]]

    # i is input index, j is output index
    i = 0
    num_outputs = 0
    predicted_output_sequence = []

    # run the decoder through the sequence and predict characters, twice max prediction as step outputs are added
    while num_outputs < MAX_PREDICTION_LEN * 3:

        # prepare input vector and perform LSTM step
        decoder_input = pc.concatenate([prev_output_vec,
                                        blstm_outputs[i],
                                        feats_input])

        s = s.add_input(decoder_input)

        # compute softmax probs vector and predict with argmax
        decoder_rnn_output = s.output()
        probs = pc.softmax(R * decoder_rnn_output + bias)
        probs = probs.vec_value()
        predicted_output_index = common.argmax(probs)
        predicted_output = inverse_alphabet_index[predicted_output_index]
        predicted_output_sequence.append(predicted_output)

        # check if step or char output to promote i.
        if predicted_output == STEP:
            if i < len(padded_lemma) - 1:
                i += 1

        num_outputs += 1

        # check if reached end of word
        if predicted_output_sequence[-1] == END_WORD:
            break

        # prepare for the next iteration - "feedback"
        prev_output_vec = char_lookup[predicted_output_index]

    # remove the end word symbol

    return u''.join(predicted_output_sequence[0:-1])


def bilstm_transduce(encoder_frnn, encoder_rrnn, lemma_char_vecs):
    # BiLSTM forward pass
    s_0 = encoder_frnn.initial_state()
    s = s_0
    frnn_outputs = []
    for c in lemma_char_vecs:
        s = s.add_input(c)
        frnn_outputs.append(s.output())

    # BiLSTM backward pass
    s_0 = encoder_rrnn.initial_state()
    s = s_0
    rrnn_outputs = []
    for c in reversed(lemma_char_vecs):
        s = s.add_input(c)
        rrnn_outputs.append(s.output())

    # BiLTSM outputs
    blstm_outputs = []
    lemma_char_vecs_len = len(lemma_char_vecs)
    for i in xrange(lemma_char_vecs_len):
        blstm_outputs.append(pc.concatenate([frnn_outputs[i], rrnn_outputs[lemma_char_vecs_len - i - 1]]))

    return blstm_outputs


def encode_lemma(alphabet_index, char_lookup, padded_lemma):
    lemma_char_vecs = []
    for char in padded_lemma:
        try:
            lemma_char_vecs.append(char_lookup[alphabet_index[char]])
        except KeyError:
            # handle UNK
            lemma_char_vecs.append(char_lookup[alphabet_index[UNK]])

    return lemma_char_vecs


def predict_sequences(model, char_lookup, feat_lookup, R, bias, encoder_frnn, encoder_rrnn, decoder_rnn, alphabet_index, inverse_alphabet_index, lemmas,
                      feats, feat_index, feature_types):
    predictions = {}
    for i, (lemma, feat_dict) in enumerate(zip(lemmas, feats)):
        predicted_sequence = predict_output_sequence(model, char_lookup, feat_lookup, R, bias, encoder_frnn, encoder_rrnn, decoder_rnn, lemma,
                                                     feat_dict, alphabet_index, inverse_alphabet_index, feat_index,
                                                     feature_types)

        # index each output by its matching inputs - lemma + features
        joint_index = lemma + ':' + common.get_morph_string(feat_dict, feature_types)
        predictions[joint_index] = predicted_sequence

    return predictions


def rerank(model, char_lookup, feat_lookup, R, bias, encoder_frnn, encoder_rrnn, decoder_rnn,
                  alphabet_index, feat_index, feature_types, lemma, feats, words, alignments):
    from numpy import argmin, arange, isnan, isinf
    from numpy.random import shuffle
    losses = []
    order = arange(len(alignments))
    shuffle(order)
    prev_blstm = None
    prev_lemma = None
    for i in order:
        alignment = alignments[i]
        word = words[i]
        pc.renew_cg()
        expr_R = pc.parameter(R)
        expr_bias = pc.parameter(bias)
        loss, prev_blstm, prev_lemma = one_word_loss(model, char_lookup, feat_lookup, expr_R, expr_bias, encoder_frnn,
                                                     encoder_rrnn, decoder_rnn, lemma, feats, word,
                                                     alphabet_index, alignment, feat_index, feature_types,
                                                     previous_blstm=prev_blstm, previous_lemma_vecs=prev_lemma)
        losses.append(loss.value())
    # print 'losses: {}'.format(losses)
    assert not any(isnan(losses))
    assert not any(isinf(losses))
    return words[order[argmin(losses)]]


def rerank_sequences(model, char_lookup, feat_lookup, R, bias, encoder_frnn, encoder_rrnn, decoder_rnn, alphabet_index,
                     inverse_alphabet_index, lemmas, lemma_words, feats, lemma_alignments, feat_index, feature_types):
    predictions = {}
    for i, (lemma, words, alignments, feat_dict) in enumerate(zip(lemmas, lemma_words, lemma_alignments, feats)):

        predicted_sequence = rerank(model, char_lookup, feat_lookup, R, bias, encoder_frnn, encoder_rrnn, decoder_rnn,
                                    alphabet_index, feat_index, feature_types, lemma, feats, words, alignments)

        # index each output by its matching inputs - lemma + features
        joint_index = lemma + ':' + common.get_morph_string(feat_dict, feature_types)
        predictions[joint_index] = predicted_sequence

    return predictions


def represents_int(s):
    try:
        int(s)
        return True
    except ValueError:
        return False


def evaluate_model(predicted_sequences, lemmas, feature_dicts, words, feature_types, print_results=False):
    if print_results:
        print 'evaluating model...'

    test_data = zip(lemmas, feature_dicts, words)
    c = 0
    for i, (lemma, feat_dict, word) in enumerate(test_data):
        joint_index = lemma + ':' + common.get_morph_string(feat_dict, feature_types)
        predicted_template = predicted_sequences[joint_index]
        predicted_word = predicted_sequences[joint_index].replace(STEP, '')
        if predicted_word == word:
            c += 1
            sign = u'V'
        else:
            sign = u'X'
        if print_results:# and sign == 'X':
            enc_l = lemma.encode('utf8')
            enc_w = word.encode('utf8')
            enc_t = ''.join([t.encode('utf8') for t in predicted_template])
            enc_p = predicted_word.encode('utf8')
            print 'lemma: {}'.format(enc_l)
            print 'gold: {}'.format(enc_w)
            print 'template: {}'.format(enc_t)
            print 'prediction: {}'.format(enc_p)
            print sign

    accuracy = float(c) / len(predicted_sequences)
    if print_results:
        print 'finished evaluating model. accuracy: ' + str(c) + '/' + str(len(predicted_sequences)) + '=' + \
              str(accuracy) + '\n\n'

    return len(predicted_sequences), accuracy


def evaluate_ndst(alphabet, alphabet_index, ensemble, feat_index, feat_input_dim, feature_alphabet, feature_types,
                  hidden_dim, hyper_params, input_dim, inverse_alphabet_index, layers, results_file_path,
                  sigmorphon_root_dir, test_feat_dicts, test_lemmas, test_path,
                  test_words, train_path, print_results=False):
    accuracies = []
    final_results = {}
    if ensemble:
        # load ensemble models
        ensemble_model_names = ensemble.split(',')
        print 'ensemble paths:\n'
        print '\n'.join(ensemble_model_names)
        ensemble_models = []
        for ens in ensemble_model_names:
            model, char_lookup, feat_lookup, R, bias, encoder_frnn, encoder_rrnn, decoder_rnn = load_best_model(
                alphabet,
                ens,
                input_dim,
                hidden_dim,
                layers,
                feature_alphabet,
                feat_input_dim,
                feature_types)

            ensemble_models.append((model, encoder_frnn, encoder_rrnn, decoder_rnn))

        # predict the entire test set with each model in the ensemble
        print 'predicting...'
        ensemble_predictions = []
        count = 0
        for em in ensemble_models:
            count += 1
            model, char_lookup, feat_lookup, R, bias, encoder_frnn, encoder_rrnn, decoder_rnn = em
            predicted_sequences = predict_sequences(model, char_lookup, feat_lookup, R, bias, encoder_frnn, encoder_rrnn, decoder_rnn,
                                                    alphabet_index,
                                                    inverse_alphabet_index,
                                                    test_lemmas,
                                                    test_feat_dicts,
                                                    feat_index,
                                                    feature_types)
            ensemble_predictions.append(predicted_sequences)
            print 'finished to predict with ensemble: {}/{}'.format(count, len(ensemble_model_names))

        predicted_sequences = {}
        string_to_sequence = {}

        # perform voting for each test input - joint_index is a lemma+feats representation
        test_data = zip(test_lemmas, test_feat_dicts, test_words)
        for i, (lemma, feat_dict, word) in enumerate(test_data):
            joint_index = lemma + ':' + common.get_morph_string(feat_dict, feature_types)
            prediction_counter = defaultdict(int)

            # count votes
            for en in ensemble_predictions:
                prediction_str = ''.join(en[joint_index]).replace(STEP, '')
                prediction_counter[prediction_str] += 1
                string_to_sequence[prediction_str] = en[joint_index]
                if print_results:
                    print 'template: {} prediction: {}'.format(en[joint_index].encode('utf8'),
                                                               prediction_str.encode('utf8'))

            # return the most predicted output
            predicted_sequence_string = max(prediction_counter, key=prediction_counter.get)

            # hack: if chosen without majority, pick shortest prediction
            if prediction_counter[predicted_sequence_string] == 1:
                predicted_sequence_string = min(prediction_counter, key=len)

            if print_results:
                print 'chosen:{} with {} votes\n'.format(predicted_sequence_string.encode('utf8'),
                                                         prediction_counter[predicted_sequence_string])

            predicted_sequences[joint_index] = string_to_sequence[predicted_sequence_string]

            # progress indication
            sys.stdout.write("\r%d%%" % (float(i) / len(test_lemmas) * 100))
            sys.stdout.flush()
    else:
        # load best model - no ensemble
        best_model, char_lookup, feat_lookup, R, bias, encoder_frnn, encoder_rrnn, decoder_rnn = load_best_model(alphabet,
                                                                              results_file_path, input_dim,
                                                                              hidden_dim, layers,
                                                                              feature_alphabet, feat_input_dim,
                                                                              feature_types)
        try:
            predicted_sequences = predict_sequences(best_model,
                                                    char_lookup, feat_lookup, R, bias, encoder_frnn,
                                                    encoder_rrnn, decoder_rnn,
                                                    alphabet_index,
                                                    inverse_alphabet_index,
                                                    test_lemmas,
                                                    test_feat_dicts,
                                                    feat_index,
                                                    feature_types)
        except Exception as e:
            print e
            traceback.print_exc()

    # run internal evaluation
    try:
        accuracy = evaluate_model(predicted_sequences,
                                  test_lemmas,
                                  test_feat_dicts,
                                  test_words,
                                  feature_types,
                                  print_results=False)
        accuracies.append(accuracy)
    except Exception as e:
        print e
        traceback.print_exc()

    # get predicted_sequences in the same order they appeared in the original file
    # iterate through them and foreach concat morph, lemma, features in order to print later in the task format
    for i, lemma in enumerate(test_lemmas):
        joint_index = test_lemmas[i] + ':' + common.get_morph_string(test_feat_dicts[i], feature_types)
        inflection = ''.join(predicted_sequences[joint_index]).replace(STEP, '')
        final_results[i] = (test_lemmas[i], test_feat_dicts[i], inflection)

    accuracy_vals = [accuracies[i][1] for i in xrange(len(accuracies))]
    macro_avg_accuracy = sum(accuracy_vals) / len(accuracies)
    print 'macro avg accuracy: ' + str(macro_avg_accuracy)

    mic_nom = sum([accuracies[i][0] * accuracies[i][1] for i in xrange(len(accuracies))])
    mic_denom = sum([accuracies[i][0] for i in xrange(len(accuracies))])
    micro_average_accuracy = mic_nom / mic_denom
    print 'micro avg accuracy: ' + str(micro_average_accuracy)

    if 'test' in test_path:
        suffix = '.best.test'
    else:
        suffix = '.best'

    common.write_results_file_and_evaluate_externally(hyper_params, micro_average_accuracy, train_path,
                                                      test_path, results_file_path + suffix, sigmorphon_root_dir,
                                                      final_results)


if __name__ == '__main__':
    arguments = docopt(__doc__)
    ts = time.time()
    st = datetime.datetime.fromtimestamp(ts).strftime('%Y-%m-%d_%H:%M:%S')

    # default values
    if arguments['TRAIN_PATH']:
        train_path_param = arguments['TRAIN_PATH']
    else:
        train_path_param = '/Users/roeeaharoni/research_data/sigmorphon2016-master/data/turkish-task1-train'
    if arguments['DEV_PATH']:
        dev_path_param = arguments['DEV_PATH']
    else:
        dev_path_param = '/Users/roeeaharoni/research_data/sigmorphon2016-master/data/turkish-task1-train'
    if arguments['TEST_PATH']:
        test_path_param = arguments['TEST_PATH']
    else:
        test_path_param = '/Users/roeeaharoni/research_data/sigmorphon2016-master/data/turkish-task1-dev'
    if arguments['RESULTS_PATH']:
        results_file_path_param = arguments['RESULTS_PATH']
    else:
        results_file_path_param = \
            '/Users/roeeaharoni/Dropbox/phd/research/morphology/inflection_generation/results/results_' + st + '.txt'
    if arguments['SIGMORPHON_PATH']:
        sigmorphon_root_dir_param = arguments['SIGMORPHON_PATH'][0]
    else:
        sigmorphon_root_dir_param = '/Users/roeeaharoni/research_data/sigmorphon2016-master/'
    if arguments['--input']:
        input_dim_param = int(arguments['--input'])
    else:
        input_dim_param = INPUT_DIM
    if arguments['--hidden']:
        hidden_dim_param = int(arguments['--hidden'])
    else:
        hidden_dim_param = HIDDEN_DIM
    if arguments['--feat-input']:
        feat_input_dim_param = int(arguments['--feat-input'])
    else:
        feat_input_dim_param = FEAT_INPUT_DIM
    if arguments['--epochs']:
        epochs_param = int(arguments['--epochs'])
    else:
        epochs_param = EPOCHS
    if arguments['--layers']:
        layers_param = int(arguments['--layers'])
    else:
        layers_param = LAYERS
    if arguments['--optimization']:
        optimization_param = arguments['--optimization']
    else:
        optimization_param = OPTIMIZATION
    if arguments['--reg']:
        regularization_param = float(arguments['--reg'])
    else:
        regularization_param = REGULARIZATION
    if arguments['--learning']:
        learning_rate_param = float(arguments['--learning'])
    else:
        learning_rate_param = LEARNING_RATE
    if arguments['--plot']:
        plot_param = True
    else:
        plot_param = False
    if arguments['--eval']:
        eval_param = True
    else:
        eval_param = False
    if arguments['--ensemble']:
        ensemble_param = arguments['--ensemble']
    else:
        ensemble_param = False

    if arguments['--init-epochs']:
        init_epochs_param = int(arguments['--init-epochs'])
    else:
        init_epochs_param = -1

    print arguments

    main(train_path_param, dev_path_param, test_path_param, results_file_path_param, sigmorphon_root_dir_param,
         input_dim_param,
         hidden_dim_param, feat_input_dim_param, epochs_param, layers_param, optimization_param, regularization_param,
         learning_rate_param, plot_param, eval_param, ensemble_param, init_epochs_param)


def encode_feats_and_chars(alphabet_index, char_lookup, encoder_frnn, encoder_rrnn, feat_index, feat_lookup, feats,
                           feature_types, lemma):
    feat_vecs = []

    # convert features to matching embeddings, if UNK handle properly
    for feat in sorted(feature_types):

        # if this feature has a value, take it from the lookup. otherwise use UNK
        if feat in feats:
            feat_str = feat + ':' + feats[feat]
            try:
                feat_vecs.append(feat_lookup[feat_index[feat_str]])
            except KeyError:
                print 'Bad feat: {}'.format(feat_str)
                # handle UNK or dropout
                feat_vecs.append(feat_lookup[feat_index[UNK_FEAT]])

    # convert characters to matching embeddings, if UNK handle properly
    lemma_char_vecs = [char_lookup[alphabet_index[BEGIN_WORD]]]
    for char in lemma:
        try:
            lemma_char_vecs.append(char_lookup[alphabet_index[char]])
        except KeyError:
            # handle UNK character
            lemma_char_vecs.append(char_lookup[alphabet_index[UNK]])

    # add terminator symbol
    lemma_char_vecs.append(char_lookup[alphabet_index[END_WORD]])

    # create bidirectional representation
    blstm_outputs = bilstm_transduce(encoder_frnn, encoder_rrnn, lemma_char_vecs)
    return blstm_outputs, feat_vecs<|MERGE_RESOLUTION|>--- conflicted
+++ resolved
@@ -325,13 +325,9 @@
             if e < init_epochs:
                 if goods <= 0:
                     continue
-<<<<<<< HEAD
                 alignments = alignments[:goods]
                 words = words[:goods]
             log_likelihoods = []
-=======
-            losses = []
->>>>>>> 80f24c13
             pc.renew_cg()
             expr_R = pc.parameter(R)
             expr_bias = pc.parameter(bias)
@@ -350,13 +346,10 @@
                 log_likelihoods.append(log_likelihood)
             # losses = [pc.exp(x) for x in losses]
             if e < init_epochs:
-<<<<<<< HEAD
                 nll = - pc.logsumexp(log_likelihoods)
-=======
                 coeff = float(e) / init_epochs
-                hope = losses[:goods]
-                loss = - (pc.logsumexp(hope) - coeff * pc.logsumexp(losses))
->>>>>>> 80f24c13
+                hope = log_likelihoods[:goods]
+                loss = - (pc.logsumexp(hope) - nll * coeff)
             else:
                 if goods > 0:
                     lls_hope = log_likelihoods[:goods]
